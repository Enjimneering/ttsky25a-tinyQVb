--- conflicted
+++ resolved
@@ -35,10 +35,8 @@
     - "user_peripherals/vga_gfx/peripheral.v"
     - "user_peripherals/vga_gfx/vga_timing.v"
     - "user_peripherals/vga_gfx/latch_config.v"
-<<<<<<< HEAD
     - "user_peripherals/vga/vga_timing.v"
     - "user_peripherals/vga/peripheral.v"
-=======
     - "user_peripherals/freq_synth/transpose_matrix.v"
     - "user_peripherals/freq_synth/ring_osc_stage.v"
     - "user_peripherals/freq_synth/ring_osc.v"
@@ -47,7 +45,6 @@
     - "user_peripherals/freq_synth/mux32.v"
     - "user_peripherals/freq_synth/freq_synth.v"
     - "user_peripherals/freq_synth/peripheral.v"
->>>>>>> 636baeb2
     - "tinyQV/cpu/tinyqv.v"
     - "tinyQV/cpu/alu.v"
     - "tinyQV/cpu/core.v"
